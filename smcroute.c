--- conflicted
+++ resolved
@@ -709,17 +709,7 @@
 	       "  %s [dnkhv] [-f FILE] [-e CMD] [-L LVL] [-a|-r ROUTE] [-j|-l GROUP] [-x|-y SSM GROUP]\n"
 	       "\n"
 	       "Daemon:\n"
-<<<<<<< HEAD
-	       "  -d       Start daemon\n"
-	       "  -e CMD   Script or command to call on startup/reload when all routes\n"
-	       "           have been installed. Or when a source-less (ANY) route has\n"
-	       "           been installed.\n"
-	       "  -f FILE  File to use instead of default " SMCROUTE_SYSTEM_CONF "\n"
-	       "  -c SEC   Flush dynamic (*,G) multicast routes every SEC seconds\n"
-	       "  -L LVL   Set log level: none, err, info, notice*, debug\n"
-	       "  -n       Run daemon in foreground, useful when run from finit\n"
-	       "  -s       Use syslog, default unless running in foreground, -n\n"
-=======
+	       "  -c SEC          Flush dynamic (*,G) multicast routes every SEC seconds\n"
 	       "  -d              Start daemon\n"
 	       "  -e CMD          Script or command to call on startup/reload when all routes\n"
 	       "                  have been installed. Or when a source-less (ANY) route has\n"
@@ -732,7 +722,6 @@
 #ifdef HAVE_LIBCAP
 	       "  -p USER[:GROUP] After initialization set UID and GID to USER and GROUP\n"
 #endif
->>>>>>> 96070c91
 	       "\n"
 	       "Client:\n"
 	       "  -h       This help text\n"
