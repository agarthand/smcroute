--- conflicted
+++ resolved
@@ -1204,21 +1204,12 @@
 	snprintf(buf, sizeof(buf), "%-34s %-16s", sg, i->name);
 
 	if (detail) {
-<<<<<<< HEAD
-		char stats[25];
+		char stats[30];
 		unsigned long p = 0, b = 0;
 
 		get_stats4(r, &p, &b, NULL);
 		snprintf(stats, sizeof(stats), " %10.10lu %10.10lu ", p, b);
-		strcat(buf, stats);
-=======
-		char stats[30];
-		unsigned long p = 0, b = 0;
-
-		get_stats4(r, &p, &b, NULL);
-		snprintf(stats, sizeof(stats), " %10lu %10lu ", p, b);
 		strlcat(buf, stats, sizeof(buf));
->>>>>>> 0c77efa8
 	}
 
 	for (vif = 0; vif < MAX_MC_VIFS; vif++) {
